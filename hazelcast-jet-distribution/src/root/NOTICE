<<<<<<< HEAD
**
**  NOTICE file corresponding to the section 4 (d) of the Apache License,
**  Version 2.0, in this case for the Hazelcast distribution.
**

The end-user documentation included with a redistribution, if any,
must include the following acknowledgement:

"This product includes software developed by the Hazelcast
Project (http://www.hazelcast.com)."

Alternately, this acknowledgement may appear in the software itself,
if and wherever such third-party acknowledgements normally appear.

The name "Hazelcast" must not be used to endorse or promote products
derived from this software without prior written permission.

Copyright (c) 2008-2020 Hazelcast, Inc. All rights reserved.

This product includes the following libraries with the following licenses:

Apache License, Version 2.0
  HPPC Collections:0.7.1
  Jackson-annotations:2.11.2
  Jackson-core:2.11.2
  jackson-databind:2.10.0
  Jackson dataformat: CBOR:2.8.11
  Jackson dataformat: Smile:2.8.11
  Jackson-dataformat-YAML:2.8.11
  Jackson datatype: JSR310:2.10.0
  jackson-jr-annotation-support:2.11.2
  jackson-jr-objects:2.11.2
  mysql-binlog-connector-java:0.20.1
  compiler:0.9.3
  Google Android Annotations Library:4.1.1.4
  proto-google-common-protos:1.17.0
  FindBugs-jsr305:3.0.2
  Gson:2.8.6
  error-prone annotations:2.3.4
  Guava InternalFutureFailureAccess and InternalFutures:1.0.1
  Guava: Google Core Libraries for Java:28.1-android
  Guava ListenableFuture only:9999.0-empty-to-avoid-conflict-with-guava
  J2ObjC Annotations:1.3
  T-Digest:3.2
  Netty Reactive Streams Implementation:2.0.3
  Netty Reactive Streams HTTP support:2.0.3
  Apache Commons Codec:1.11
  Commons Logging:1.1.3
  picocli - a mighty tiny Command Line Interface:3.9.0
  Debezium API:1.2.1.Final
  Debezium Connector for MySQL:1.2.1.Final
  Debezium Connector for PostgreSQL:1.2.1.Final
  Debezium Core:1.2.1.Final
  Debezium ANTLR DDL parsers:1.2.1.Final
  io.grpc:grpc-api:1.30.0
  io.grpc:grpc-context:1.30.0
  io.grpc:grpc-core:1.30.0
  io.grpc:grpc-netty-shaded:1.30.0
  io.grpc:grpc-protobuf:1.30.0
  io.grpc:grpc-protobuf-lite:1.30.0
  io.grpc:grpc-stub:1.30.0
  Netty/Buffer:4.1.39.Final
  Netty/Codec:4.1.39.Final
  Netty/Codec/HTTP:4.1.39.Final
  Netty/Codec/HTTP2:4.1.39.Final
  Netty/Common:4.1.39.Final
  Netty/Handler:4.1.39.Final
  Netty/Resolver:4.1.39.Final
  Netty/Transport:4.1.39.Final
  Netty/Transport/Native/Epoll:4.1.39.Final
  Netty/Transport/Native/Unix/Common:4.1.39.Final
  perfmark:perfmark-api:0.19.0
  jmx_prometheus_javaagent:0.13.0
  Joda-Time:2.10.1
  Apache Avro:1.8.2
  Apache Commons Compress:1.8.1
  Apache HttpAsyncClient:4.1.4
  Apache HttpClient:4.5.7
  Apache HttpCore:4.4.11
  Apache HttpCore NIO:4.4.11
  Apache Kafka:2.2.0
  Apache Kafka:2.2.0
  Apache Kafka:2.2.0
  Apache Log4j API:2.13.3
  Apache Log4j Core:2.13.3
  Apache Log4j SLF4J Binding:2.13.3
  Lucene Common Analyzers:8.0.0
  Lucene Memory:8.0.0
  Lucene Core:8.0.0
  Lucene Grouping:8.0.0
  Lucene Highlighter:8.0.0
  Lucene Join:8.0.0
  Lucene Memory:8.0.0
  Lucene Miscellaneous:8.0.0
  Lucene Queries:8.0.0
  Lucene QueryParsers:8.0.0
  Lucene Sandbox:8.0.0
  Lucene Spatial:8.0.0
  Lucene Spatial Extras:8.0.0
  Lucene Spatial 3D:8.0.0
  Lucene Suggest:8.0.0
  Jackson:1.9.13
  Data Mapper for Jackson:1.9.13
  server:7.0.0
  elasticsearch-cli:7.0.0
  core:7.0.0
  elasticsearch-geo:7.0.0
  secure-sm:7.0.0
  x-content:7.0.0
  Elastic JNA Distribution:4.5.1
  rest:7.0.0
  rest-high-level:7.0.0
  aggs-matrix-stats:7.0.0
  lang-mustache:7.0.0
  parent-join:7.0.0
  rank-eval:7.0.0
  LZ4 and xxHash:1.5.0
  SnakeYAML Engine:1.0
  snappy-java:1.1.1.3
  SnakeYAML:1.17
  AWS Java SDK :: Annotations:2.8.3
  AWS Java SDK :: HTTP Clients :: Apache:2.8.3
  AWS Java SDK :: Auth:2.8.3
  AWS Java SDK :: AWS Core:2.8.3
  AWS Java SDK :: Core :: Protocols :: AWS Query Protocol:2.8.3
  AWS Java SDK :: Core :: Protocols :: AWS Xml Protocol:2.8.3
  AWS Java SDK :: HTTP Client Interface:2.8.3
  AWS Java SDK :: HTTP Clients :: Netty Non-Blocking I/O:2.8.3
  AWS Java SDK :: Profiles:2.8.3
  AWS Java SDK :: Core :: Protocols :: Protocol Core:2.8.3
  AWS Java SDK :: Regions:2.8.3
  AWS Java SDK :: Services :: Amazon S3:2.8.3
  AWS Java SDK :: SDK Core:2.8.3
  AWS Java SDK :: Utilities:2.8.3
  AWS Event Stream:1.0.1
BSD 2-Clause License
  zstd-jni:1.3.8-1
  PostgreSQL JDBC Driver:42.2.14
BSD 3-Clause License
  Protocol Buffers [Core]:3.12.2
  ParaNamer Core:2.7
  ANTLR 4 Runtime:4.7.2
CC0
  reactive-streams:1.0.2
EPL 2.0
  javax.ws.rs-api:2.1.1
GNU General Public License, version 2 (GPL2), with the classpath exception
  Checker Qual:2.5.5
GPL2 w/ CPE
  javax.ws.rs-api:2.1.1
MIT License
  ClassGraph:4.8.66
  JOpt Simple:5.0.2
  Checker Qual:2.5.5
  Animal Sniffer Annotations:1.18
  SLF4J API Module:1.7.25
Public Domain
  XZ for Java:1.5
Public Domain, per Creative Commons CC0
  HdrHistogram:2.1.9
The GNU General Public License, v2 with FOSS exception
  MySQL Connector/J:8.0.16

-----

Apache License
Version 2.0, January 2004
http://www.apache.org/licenses/

TERMS AND CONDITIONS FOR USE, REPRODUCTION, AND DISTRIBUTION

1. Definitions.

"License" shall mean the terms and conditions for use, reproduction,
and distribution as defined by Sections 1 through 9 of this document.

"Licensor" shall mean the copyright owner or entity authorized by
the copyright owner that is granting the License.

"Legal Entity" shall mean the union of the acting entity and all
other entities that control, are controlled by, or are under common
control with that entity. For the purposes of this definition,
"control" means (i) the power, direct or indirect, to cause the
direction or management of such entity, whether by contract or
otherwise, or (ii) ownership of fifty percent (50%) or more of the
outstanding shares, or (iii) beneficial ownership of such entity.

"You" (or "Your") shall mean an individual or Legal Entity
exercising permissions granted by this License.

"Source" form shall mean the preferred form for making modifications,
including but not limited to software source code, documentation
source, and configuration files.

"Object" form shall mean any form resulting from mechanical
transformation or translation of a Source form, including but
not limited to compiled object code, generated documentation,
and conversions to other media types.

"Work" shall mean the work of authorship, whether in Source or
Object form, made available under the License, as indicated by a
copyright notice that is included in or attached to the work
(an example is provided in the Appendix below).

"Derivative Works" shall mean any work, whether in Source or Object
form, that is based on (or derived from) the Work and for which the
editorial revisions, annotations, elaborations, or other modifications
represent, as a whole, an original work of authorship. For the purposes
of this License, Derivative Works shall not include works that remain
separable from, or merely link (or bind by name) to the interfaces of,
the Work and Derivative Works thereof.

"Contribution" shall mean any work of authorship, including
the original version of the Work and any modifications or additions
to that Work or Derivative Works thereof, that is intentionally
submitted to Licensor for inclusion in the Work by the copyright owner
or by an individual or Legal Entity authorized to submit on behalf of
the copyright owner. For the purposes of this definition, "submitted"
means any form of electronic, verbal, or written communication sent
to the Licensor or its representatives, including but not limited to
communication on electronic mailing lists, source code control systems,
and issue tracking systems that are managed by, or on behalf of, the
Licensor for the purpose of discussing and improving the Work, but
excluding communication that is conspicuously marked or otherwise
designated in writing by the copyright owner as "Not a Contribution."

"Contributor" shall mean Licensor and any individual or Legal Entity
on behalf of whom a Contribution has been received by Licensor and
subsequently incorporated within the Work.

2. Grant of Copyright License. Subject to the terms and conditions of
this License, each Contributor hereby grants to You a perpetual,
worldwide, non-exclusive, no-charge, royalty-free, irrevocable
copyright license to reproduce, prepare Derivative Works of,
publicly display, publicly perform, sublicense, and distribute the
Work and such Derivative Works in Source or Object form.

3. Grant of Patent License. Subject to the terms and conditions of
this License, each Contributor hereby grants to You a perpetual,
worldwide, non-exclusive, no-charge, royalty-free, irrevocable
(except as stated in this section) patent license to make, have made,
use, offer to sell, sell, import, and otherwise transfer the Work,
where such license applies only to those patent claims licensable
by such Contributor that are necessarily infringed by their
Contribution(s) alone or by combination of their Contribution(s)
with the Work to which such Contribution(s) was submitted. If You
institute patent litigation against any entity (including a
cross-claim or counterclaim in a lawsuit) alleging that the Work
or a Contribution incorporated within the Work constitutes direct
or contributory patent infringement, then any patent licenses
granted to You under this License for that Work shall terminate
as of the date such litigation is filed.

4. Redistribution. You may reproduce and distribute copies of the
Work or Derivative Works thereof in any medium, with or without
modifications, and in Source or Object form, provided that You
meet the following conditions:

(a) You must give any other recipients of the Work or
Derivative Works a copy of this License; and

(b) You must cause any modified files to carry prominent notices
stating that You changed the files; and

(c) You must retain, in the Source form of any Derivative Works
that You distribute, all copyright, patent, trademark, and
attribution notices from the Source form of the Work,
excluding those notices that do not pertain to any part of
the Derivative Works; and

(d) If the Work includes a "NOTICE" text file as part of its
distribution, then any Derivative Works that You distribute must
include a readable copy of the attribution notices contained
within such NOTICE file, excluding those notices that do not
pertain to any part of the Derivative Works, in at least one
of the following places: within a NOTICE text file distributed
as part of the Derivative Works; within the Source form or
documentation, if provided along with the Derivative Works; or,
within a display generated by the Derivative Works, if and
wherever such third-party notices normally appear. The contents
of the NOTICE file are for informational purposes only and
do not modify the License. You may add Your own attribution
notices within Derivative Works that You distribute, alongside
or as an addendum to the NOTICE text from the Work, provided
that such additional attribution notices cannot be construed
as modifying the License.

You may add Your own copyright statement to Your modifications and
may provide additional or different license terms and conditions
for use, reproduction, or distribution of Your modifications, or
for any such Derivative Works as a whole, provided Your use,
reproduction, and distribution of the Work otherwise complies with
the conditions stated in this License.

5. Submission of Contributions. Unless You explicitly state otherwise,
any Contribution intentionally submitted for inclusion in the Work
by You to the Licensor shall be under the terms and conditions of
this License, without any additional terms or conditions.
Notwithstanding the above, nothing herein shall supersede or modify
the terms of any separate license agreement you may have executed
with Licensor regarding such Contributions.

6. Trademarks. This License does not grant permission to use the trade
names, trademarks, service marks, or product names of the Licensor,
except as required for reasonable and customary use in describing the
origin of the Work and reproducing the content of the NOTICE file.

7. Disclaimer of Warranty. Unless required by applicable law or
agreed to in writing, Licensor provides the Work (and each
Contributor provides its Contributions) on an "AS IS" BASIS,
WITHOUT WARRANTIES OR CONDITIONS OF ANY KIND, either express or
implied, including, without limitation, any warranties or conditions
of TITLE, NON-INFRINGEMENT, MERCHANTABILITY, or FITNESS FOR A
PARTICULAR PURPOSE. You are solely responsible for determining the
appropriateness of using or redistributing the Work and assume any
risks associated with Your exercise of permissions under this License.

8. Limitation of Liability. In no event and under no legal theory,
whether in tort (including negligence), contract, or otherwise,
unless required by applicable law (such as deliberate and grossly
negligent acts) or agreed to in writing, shall any Contributor be
liable to You for damages, including any direct, indirect, special,
incidental, or consequential damages of any character arising as a
result of this License or out of the use or inability to use the
Work (including but not limited to damages for loss of goodwill,
work stoppage, computer failure or malfunction, or any and all
other commercial damages or losses), even if such Contributor
has been advised of the possibility of such damages.

9. Accepting Warranty or Additional Liability. While redistributing
the Work or Derivative Works thereof, You may choose to offer,
and charge a fee for, acceptance of support, warranty, indemnity,
or other liability obligations and/or rights consistent with this
License. However, in accepting such obligations, You may act only
on Your own behalf and on Your sole responsibility, not on behalf
of any other Contributor, and only if You agree to indemnify,
defend, and hold each Contributor harmless for any liability
incurred by, or claims asserted against, such Contributor by reason
of your accepting any such warranty or additional liability.

END OF TERMS AND CONDITIONS

APPENDIX: How to apply the Apache License to your work.

To apply the Apache License to your work, attach the following
boilerplate notice, with the fields enclosed by brackets "[]"
replaced with your own identifying information. (Don't include
the brackets!)  The text should be enclosed in the appropriate
comment syntax for the file format. We also recommend that a
file or class name and description of purpose be included on the
same "printed page" as the copyright notice for easier
identification within third-party archives.

Copyright [yyyy] [name of copyright owner]

Licensed under the Apache License, Version 2.0 (the "License");
you may not use this file except in compliance with the License.
You may obtain a copy of the License at

http://www.apache.org/licenses/LICENSE-2.0

Unless required by applicable law or agreed to in writing, software
distributed under the License is distributed on an "AS IS" BASIS,
WITHOUT WARRANTIES OR CONDITIONS OF ANY KIND, either express or implied.
See the License for the specific language governing permissions and
limitations under the License.

-----

BSD 2-Clause License

Redistribution and use in source and binary forms, with or without
modification, are permitted provided that the following conditions are
met:

1. Redistributions of source code must retain the above copyright
notice, this list of conditions and the following disclaimer.

2. Redistributions in binary form must reproduce the above copyright
notice, this list of conditions and the following disclaimer in the
documentation and/or other materials provided with the distribution.

THIS SOFTWARE IS PROVIDED BY THE COPYRIGHT HOLDERS AND CONTRIBUTORS "AS
IS" AND ANY EXPRESS OR IMPLIED WARRANTIES, INCLUDING, BUT NOT LIMITED
TO, THE IMPLIED WARRANTIES OF MERCHANTABILITY AND FITNESS FOR A
PARTICULAR PURPOSE ARE DISCLAIMED. IN NO EVENT SHALL THE COPYRIGHT
HOLDER OR CONTRIBUTORS BE LIABLE FOR ANY DIRECT, INDIRECT, INCIDENTAL,
SPECIAL, EXEMPLARY, OR CONSEQUENTIAL DAMAGES (INCLUDING, BUT NOT LIMITED
TO, PROCUREMENT OF SUBSTITUTE GOODS OR SERVICES; LOSS OF USE, DATA, OR
PROFITS; OR BUSINESS INTERRUPTION) HOWEVER CAUSED AND ON ANY THEORY OF
LIABILITY, WHETHER IN CONTRACT, STRICT LIABILITY, OR TORT (INCLUDING
NEGLIGENCE OR OTHERWISE) ARISING IN ANY WAY OUT OF THE USE OF THIS
SOFTWARE, EVEN IF ADVISED OF THE POSSIBILITY OF SUCH DAMAGE.

-----

BSD 3-Clause License

Redistribution and use in source and binary forms, with or without
modification, are permitted provided that the following conditions are
met:

1. Redistributions of source code must retain the above copyright
notice, this list of conditions and the following disclaimer.

2. Redistributions in binary form must reproduce the above copyright
notice, this list of conditions and the following disclaimer in the
documentation and/or other materials provided with the distribution.

3. Neither the name of the copyright holder nor the names of its
contributors may be used to endorse or promote products derived from
this software without specific prior written permission.

THIS SOFTWARE IS PROVIDED BY THE COPYRIGHT HOLDERS AND CONTRIBUTORS "AS
IS" AND ANY EXPRESS OR IMPLIED WARRANTIES, INCLUDING, BUT NOT LIMITED
TO, THE IMPLIED WARRANTIES OF MERCHANTABILITY AND FITNESS FOR A
PARTICULAR PURPOSE ARE DISCLAIMED. IN NO EVENT SHALL THE COPYRIGHT
HOLDER OR CONTRIBUTORS BE LIABLE FOR ANY DIRECT, INDIRECT, INCIDENTAL,
SPECIAL, EXEMPLARY, OR CONSEQUENTIAL DAMAGES (INCLUDING, BUT NOT LIMITED
TO, PROCUREMENT OF SUBSTITUTE GOODS OR SERVICES; LOSS OF USE, DATA, OR
PROFITS; OR BUSINESS INTERRUPTION) HOWEVER CAUSED AND ON ANY THEORY OF
LIABILITY, WHETHER IN CONTRACT, STRICT LIABILITY, OR TORT (INCLUDING
NEGLIGENCE OR OTHERWISE) ARISING IN ANY WAY OUT OF THE USE OF THIS
SOFTWARE, EVEN IF ADVISED OF THE POSSIBILITY OF SUCH DAMAGE.

-----

The MIT License

Permission is hereby granted, free of charge, to any person obtaining a
copy of this software and associated documentation files (the
"Software"), to deal in the Software without restriction, including
without limitation the rights to use, copy, modify, merge, publish,
distribute, sublicense, and/or sell copies of the Software, and to
permit persons to whom the Software is furnished to do so, subject to
the following conditions:

The above copyright notice and this permission notice shall be included
in all copies or substantial portions of the Software.

THE SOFTWARE IS PROVIDED "AS IS", WITHOUT WARRANTY OF ANY KIND, EXPRESS
OR IMPLIED, INCLUDING BUT NOT LIMITED TO THE WARRANTIES OF
MERCHANTABILITY, FITNESS FOR A PARTICULAR PURPOSE AND NONINFRINGEMENT.
IN NO EVENT SHALL THE AUTHORS OR COPYRIGHT HOLDERS BE LIABLE FOR ANY
CLAIM, DAMAGES OR OTHER LIABILITY, WHETHER IN AN ACTION OF CONTRACT,
TORT OR OTHERWISE, ARISING FROM, OUT OF OR IN CONNECTION WITH THE
SOFTWARE OR THE USE OR OTHER DEALINGS IN THE SOFTWARE.

-----

Eclipse Public License - v 2.0

THE ACCOMPANYING PROGRAM IS PROVIDED UNDER THE TERMS OF THIS ECLIPSE
PUBLIC LICENSE ("AGREEMENT"). ANY USE, REPRODUCTION OR DISTRIBUTION OF
THE PROGRAM CONSTITUTES RECIPIENT'S ACCEPTANCE OF THIS AGREEMENT.

1. DEFINITIONS "Contribution" means:

a) in the case of the initial Contributor, the initial content
Distributed under this Agreement, and b) in the case of each subsequent
Contributor: i) changes to the Program, and ii) additions to the
Program; where such changes and/or additions to the Program originate
from and are Distributed by that particular Contributor. A Contribution
"originates" from a Contributor if it was added to the Program by such
Contributor itself or anyone acting on such Contributor's behalf.
Contributions do not include changes or additions to the Program that
are not Modified Works.

"Contributor" means any person or entity that Distributes the Program.

"Licensed Patents" mean patent claims licensable by a Contributor which
are necessarily infringed by the use or sale of its Contribution alone
or when combined with the Program.

"Program" means the Contributions Distributed in accordance with this
Agreement.

"Recipient" means anyone who receives the Program under this Agreement
or any Secondary License (as applicable), including Contributors.

"Derivative Works" shall mean any work, whether in Source Code or other
form, that is based on (or derived from) the Program and for which the
editorial revisions, annotations, elaborations, or other modifications
represent, as a whole, an original work of authorship.

"Modified Works" shall mean any work in Source Code or other form that
results from an addition to, deletion from, or modification of the
contents of the Program, including, for purposes of clarity any new file
in Source Code form that contains any contents of the Program. Modified
Works shall not include works that contain only declarations,
interfaces, types, classes, structures, or files of the Program solely
in each case in order to link to, bind by name, or subclass the Program
or Modified Works thereof.

"Distribute" means the acts of a) distributing or b) making available in
any manner that enables the transfer of a copy.

"Source Code" means the form of a Program preferred for making
modifications, including but not limited to software source code,
documentation source, and configuration files.

"Secondary License" means either the GNU General Public License, Version
2.0, or any later versions of that license, including any exceptions or
additional permissions as identified by the initial Contributor.

2. GRANT OF RIGHTS a) Subject to the terms of this Agreement, each
Contributor hereby grants Recipient a non-exclusive, worldwide,
royalty-free copyright license to reproduce, prepare Derivative Works
of, publicly display, publicly perform, Distribute and sublicense the
Contribution of such Contributor, if any, and such Derivative Works.
b) Subject to the terms of this Agreement, each Contributor hereby
grants Recipient a non-exclusive, worldwide, royalty-free patent
license under Licensed Patents to make, use, sell, offer to sell,
import and otherwise transfer the Contribution of such Contributor,
if any, in Source Code or other form. This patent license shall apply
to the combination of the Contribution and the Program if, at the
time the Contribution is added by the Contributor, such addition of
the Contribution causes such combination to be covered by the
Licensed Patents. The patent license shall not apply to any other
combinations which include the Contribution. No hardware per se is
licensed hereunder. c) Recipient understands that although each
Contributor grants the licenses to its Contributions set forth
herein, no assurances are provided by any Contributor that the
Program does not infringe the patent or other intellectual property
rights of any other entity. Each Contributor disclaims any liability
to Recipient for claims brought by any other entity based on
infringement of intellectual property rights or otherwise. As a
condition to exercising the rights and licenses granted hereunder,
each Recipient hereby assumes sole responsibility to secure any other
intellectual property rights needed, if any. For example, if a third
party patent license is required to allow Recipient to Distribute the
Program, it is Recipient's responsibility to acquire that license
before distributing the Program. d) Each Contributor represents that
to its knowledge it has sufficient copyright rights in its
Contribution, if any, to grant the copyright license set forth in
this Agreement. e) Notwithstanding the terms of any Secondary
License, no Contributor makes additional grants to any Recipient
(other than those set forth in this Agreement) as a result of such
Recipient's receipt of the Program under the terms of a Secondary
License (if permitted under the terms of Section 3).
3. REQUIREMENTS 3.1 If a Contributor Distributes the Program in any
form, then: a) the Program must also be made available as Source
Code, in accordance with section 3.2, and the Contributor must
accompany the Program with a statement that the Source Code for the
Program is available under this Agreement, and informs Recipients how
to obtain it in a reasonable manner on or through a medium
customarily used for software exchange; and b) the Contributor may
Distribute the Program under a license different than this Agreement,
provided that such license: i) effectively disclaims on behalf of all
other Contributors all warranties and conditions, express and
implied, including warranties or conditions of title and
non-infringement, and implied warranties or conditions of
merchantability and fitness for a particular purpose; ii) effectively
excludes on behalf of all other Contributors all liability for
damages, including direct, indirect, special, incidental and
consequential damages, such as lost profits; iii) does not attempt to
limit or alter the recipients' rights in the Source Code under
section 3.2; and iv) requires any subsequent distribution of the
Program by any party to be under a license that satisfies the
requirements of this section 3. 3.2 When the Program is Distributed
as Source Code: a) it must be made available under this Agreement, or
if the Program (i) is combined with other material in a separate file
or files made available under a Secondary License, and (ii) the
initial Contributor attached to the Source Code the notice described
in Exhibit A of this Agreement, then the Program may be made
available under the terms of such Secondary Licenses, and b) a copy
of this Agreement must be included with each copy of the Program. 3.3
Contributors may not remove or alter any copyright, patent,
trademark, attribution notices, disclaimers of warranty, or
limitations of liability ("notices") contained within the Program
from any copy of the Program which they Distribute, provided that
Contributors may add their own appropriate notices.
4. COMMERCIAL DISTRIBUTION Commercial distributors of software may
accept certain responsibilities with respect to end users, business
partners and the like. While this license is intended to facilitate
the commercial use of the Program, the Contributor who includes the
Program in a commercial product offering should do so in a manner
which does not create potential liability for other Contributors.
Therefore, if a Contributor includes the Program in a commercial
product offering, such Contributor ("Commercial Contributor") hereby
agrees to defend and indemnify every other Contributor ("Indemnified
Contributor") against any losses, damages and costs (collectively
"Losses") arising from claims, lawsuits and other legal actions
brought by a third party against the Indemnified Contributor to the
extent caused by the acts or omissions of such Commercial Contributor
in connection with its distribution of the Program in a commercial
product offering. The obligations in this section do not apply to any
claims or Losses relating to any actual or alleged intellectual
property infringement. In order to qualify, an Indemnified
Contributor must: a) promptly notify the Commercial Contributor in
writing of such claim, and b) allow the Commercial Contributor to
control, and cooperate with the Commercial Contributor in, the
defense and any related settlement negotiations. The Indemnified
Contributor may participate in any such claim at its own expense.

For example, a Contributor might include the Program in a commercial
product offering, Product X. That Contributor is then a Commercial
Contributor. If that Commercial Contributor then makes performance
claims, or offers warranties related to Product X, those performance
claims and warranties are such Commercial Contributor's responsibility
alone. Under this section, the Commercial Contributor would have to
defend claims against the other Contributors related to those
performance claims and warranties, and if a court requires any other
Contributor to pay any damages as a result, the Commercial Contributor
must pay those damages.

5. NO WARRANTY EXCEPT AS EXPRESSLY SET FORTH IN THIS AGREEMENT, AND TO
THE EXTENT PERMITTED BY APPLICABLE LAW, THE PROGRAM IS PROVIDED ON AN
"AS IS" BASIS, WITHOUT WARRANTIES OR CONDITIONS OF ANY KIND, EITHER
EXPRESS OR IMPLIED INCLUDING, WITHOUT LIMITATION, ANY WARRANTIES OR
CONDITIONS OF TITLE, NON-INFRINGEMENT, MERCHANTABILITY OR FITNESS FOR
A PARTICULAR PURPOSE. Each Recipient is solely responsible for
determining the appropriateness of using and distributing the Program
and assumes all risks associated with its exercise of rights under
this Agreement, including but not limited to the risks and costs of
program errors, compliance with applicable laws, damage to or loss of
data, programs or equipment, and unavailability or interruption of
operations.

6. DISCLAIMER OF LIABILITY EXCEPT AS EXPRESSLY SET FORTH IN THIS
AGREEMENT, AND TO THE EXTENT PERMITTED BY APPLICABLE LAW, NEITHER
RECIPIENT NOR ANY CONTRIBUTORS SHALL HAVE ANY LIABILITY FOR ANY
DIRECT, INDIRECT, INCIDENTAL, SPECIAL, EXEMPLARY, OR CONSEQUENTIAL
DAMAGES (INCLUDING WITHOUT LIMITATION LOST PROFITS), HOWEVER CAUSED
AND ON ANY THEORY OF LIABILITY, WHETHER IN CONTRACT, STRICT
LIABILITY, OR TORT (INCLUDING NEGLIGENCE OR OTHERWISE) ARISING IN ANY
WAY OUT OF THE USE OR DISTRIBUTION OF THE PROGRAM OR THE EXERCISE OF
ANY RIGHTS GRANTED HEREUNDER, EVEN IF ADVISED OF THE POSSIBILITY OF
SUCH DAMAGES.

7. GENERAL If any provision of this Agreement is invalid or
unenforceable under applicable law, it shall not affect the validity
or enforceability of the remainder of the terms of this Agreement,
and without further action by the parties hereto, such provision
shall be reformed to the minimum extent necessary to make such
provision valid and enforceable.

If Recipient institutes patent litigation against any entity (including
a cross-claim or counterclaim in a lawsuit) alleging that the Program
itself (excluding combinations of the Program with other software or
hardware) infringes such Recipient's patent(s), then such Recipient's
rights granted under Section 2(b) shall terminate as of the date such
litigation is filed.

All Recipient's rights under this Agreement shall terminate if it fails
to comply with any of the material terms or conditions of this Agreement
and does not cure such failure in a reasonable period of time after
becoming aware of such noncompliance. If all Recipient's rights under
this Agreement terminate, Recipient agrees to cease use and distribution
of the Program as soon as reasonably practicable. However, Recipient's
obligations under this Agreement and any licenses granted by Recipient
relating to the Program shall continue and survive.

Everyone is permitted to copy and distribute copies of this Agreement,
but in order to avoid inconsistency the Agreement is copyrighted and may
only be modified in the following manner. The Agreement Steward reserves
the right to publish new versions (including revisions) of this
Agreement from time to time. No one other than the Agreement Steward has
the right to modify this Agreement. The Eclipse Foundation is the
initial Agreement Steward. The Eclipse Foundation may assign the
responsibility to serve as the Agreement Steward to a suitable separate
entity. Each new version of the Agreement will be given a distinguishing
version number. The Program (including Contributions) may always be
Distributed subject to the version of the Agreement under which it was
received. In addition, after a new version of the Agreement is
published, Contributor may elect to Distribute the Program (including
its Contributions) under the new version.

Except as expressly stated in Sections 2(a) and 2(b) above, Recipient
receives no rights or licenses to the intellectual property of any
Contributor under this Agreement, whether expressly, by implication,
estoppel or otherwise. All rights in the Program not expressly granted
under this Agreement are reserved. Nothing in this Agreement is intended
to be enforceable by any entity that is not a Contributor or Recipient.
No third-party beneficiary rights are created under this Agreement.

Exhibit A - Form of Secondary Licenses Notice "This Source Code may also
be made available under the following Secondary Licenses when the
conditions for such availability set forth in the Eclipse Public
License, v. 2.0 are satisfied: {name license(s), version(s), and
exceptions or additional permissions here}."

Simply including a copy of this Agreement, including this Exhibit A is
not sufficient to license the Source Code under Secondary Licenses.

If it is not possible or desirable to put the notice in a particular
file, then You may include the notice in a location (such as a LICENSE
file in a relevant directory) where a recipient would be likely to look
for such a notice.

You may add additional accurate notices of copyright ownership.
=======
**
**  NOTICE file corresponding to the section 4 (d) of the Apache License,
**  Version 2.0, in this case for the Hazelcast distribution.
**

The end-user documentation included with a redistribution, if any,
must include the following acknowledgement:

"This product includes software developed by the Hazelcast
Project (http://www.hazelcast.com)."

Alternately, this acknowledgement may appear in the software itself,
if and wherever such third-party acknowledgements normally appear.

The name "Hazelcast" must not be used to endorse or promote products
derived from this software without prior written permission.

Copyright (c) 2008-2020 Hazelcast, Inc. All rights reserved.

This product includes the following libraries with the following licenses:

Apache License, Version 2.0
  HPPC Collections:0.7.1
  Jackson-annotations:2.11.2
  Jackson-core:2.11.2
  jackson-databind:2.10.0
  Jackson dataformat: CBOR:2.8.11
  Jackson dataformat: Smile:2.8.11
  Jackson-dataformat-YAML:2.8.11
  Jackson datatype: JSR310:2.10.0
  jackson-jr-annotation-support:2.11.2
  jackson-jr-objects:2.11.2
  mysql-binlog-connector-java:0.20.1
  compiler:0.9.3
  Google Android Annotations Library:4.1.1.4
  proto-google-common-protos:1.17.0
  FindBugs-jsr305:3.0.2
  Gson:2.8.6
  error-prone annotations:2.3.4
  Guava InternalFutureFailureAccess and InternalFutures:1.0.1
  Guava: Google Core Libraries for Java:28.1-android
  Guava ListenableFuture only:9999.0-empty-to-avoid-conflict-with-guava
  J2ObjC Annotations:1.3
  T-Digest:3.2
  Netty Reactive Streams Implementation:2.0.3
  Netty Reactive Streams HTTP support:2.0.3
  Apache Commons Codec:1.11
  Commons Logging:1.1.3
  picocli - a mighty tiny Command Line Interface:3.9.0
  Debezium API:1.2.1.Final
  Debezium Connector for MySQL:1.2.1.Final
  Debezium Connector for PostgreSQL:1.2.1.Final
  Debezium Core:1.2.1.Final
  Debezium ANTLR DDL parsers:1.2.1.Final
  io.grpc:grpc-api:1.31.0
  io.grpc:grpc-context:1.31.0
  io.grpc:grpc-core:1.31.0
  io.grpc:grpc-netty-shaded:1.31.0
  io.grpc:grpc-protobuf:1.31.0
  io.grpc:grpc-protobuf-lite:1.31.0
  io.grpc:grpc-stub:1.31.0
  Netty/Buffer:4.1.39.Final
  Netty/Codec:4.1.39.Final
  Netty/Codec/HTTP:4.1.39.Final
  Netty/Codec/HTTP2:4.1.39.Final
  Netty/Common:4.1.39.Final
  Netty/Handler:4.1.39.Final
  Netty/Resolver:4.1.39.Final
  Netty/Transport:4.1.39.Final
  Netty/Transport/Native/Epoll:4.1.39.Final
  Netty/Transport/Native/Unix/Common:4.1.39.Final
  perfmark:perfmark-api:0.19.0
  jmx_prometheus_javaagent:0.13.0
  Joda-Time:2.10.1
  Apache Avro:1.8.2
  Apache Commons Compress:1.8.1
  Apache HttpAsyncClient:4.1.4
  Apache HttpClient:4.5.7
  Apache HttpCore:4.4.11
  Apache HttpCore NIO:4.4.11
  Apache Kafka:2.2.0
  Apache Kafka:2.2.0
  Apache Kafka:2.2.0
  Apache Log4j API:2.13.3
  Apache Log4j Core:2.13.3
  Apache Log4j SLF4J Binding:2.13.3
  Lucene Common Analyzers:8.0.0
  Lucene Memory:8.0.0
  Lucene Core:8.0.0
  Lucene Grouping:8.0.0
  Lucene Highlighter:8.0.0
  Lucene Join:8.0.0
  Lucene Memory:8.0.0
  Lucene Miscellaneous:8.0.0
  Lucene Queries:8.0.0
  Lucene QueryParsers:8.0.0
  Lucene Sandbox:8.0.0
  Lucene Spatial:8.0.0
  Lucene Spatial Extras:8.0.0
  Lucene Spatial 3D:8.0.0
  Lucene Suggest:8.0.0
  Jackson:1.9.13
  Data Mapper for Jackson:1.9.13
  server:7.0.0
  elasticsearch-cli:7.0.0
  core:7.0.0
  elasticsearch-geo:7.0.0
  secure-sm:7.0.0
  x-content:7.0.0
  Elastic JNA Distribution:4.5.1
  rest:7.0.0
  rest-high-level:7.0.0
  aggs-matrix-stats:7.0.0
  lang-mustache:7.0.0
  parent-join:7.0.0
  rank-eval:7.0.0
  LZ4 and xxHash:1.5.0
  SnakeYAML Engine:1.0
  snappy-java:1.1.1.3
  SnakeYAML:1.17
  AWS Java SDK :: Annotations:2.8.3
  AWS Java SDK :: HTTP Clients :: Apache:2.8.3
  AWS Java SDK :: Auth:2.8.3
  AWS Java SDK :: AWS Core:2.8.3
  AWS Java SDK :: Core :: Protocols :: AWS Query Protocol:2.8.3
  AWS Java SDK :: Core :: Protocols :: AWS Xml Protocol:2.8.3
  AWS Java SDK :: HTTP Client Interface:2.8.3
  AWS Java SDK :: HTTP Clients :: Netty Non-Blocking I/O:2.8.3
  AWS Java SDK :: Profiles:2.8.3
  AWS Java SDK :: Core :: Protocols :: Protocol Core:2.8.3
  AWS Java SDK :: Regions:2.8.3
  AWS Java SDK :: Services :: Amazon S3:2.8.3
  AWS Java SDK :: SDK Core:2.8.3
  AWS Java SDK :: Utilities:2.8.3
  AWS Event Stream:1.0.1
BSD 2-Clause License
  zstd-jni:1.3.8-1
  PostgreSQL JDBC Driver:42.2.14
BSD 3-Clause License
  Protocol Buffers [Core]:3.13.0
  ParaNamer Core:2.7
  ANTLR 4 Runtime:4.7.2
CC0
  reactive-streams:1.0.2
EPL 2.0
  javax.ws.rs-api:2.1.1
GNU General Public License, version 2 (GPL2), with the classpath exception
  Checker Qual:2.5.5
GPL2 w/ CPE
  javax.ws.rs-api:2.1.1
MIT License
  ClassGraph:4.8.66
  JOpt Simple:5.0.2
  Checker Qual:2.5.5
  Animal Sniffer Annotations:1.18
  SLF4J API Module:1.7.25
Public Domain
  XZ for Java:1.5
Public Domain, per Creative Commons CC0
  HdrHistogram:2.1.9
The GNU General Public License, v2 with FOSS exception
  MySQL Connector/J:8.0.16

-----

Apache License
Version 2.0, January 2004
http://www.apache.org/licenses/

TERMS AND CONDITIONS FOR USE, REPRODUCTION, AND DISTRIBUTION

1. Definitions.

"License" shall mean the terms and conditions for use, reproduction,
and distribution as defined by Sections 1 through 9 of this document.

"Licensor" shall mean the copyright owner or entity authorized by
the copyright owner that is granting the License.

"Legal Entity" shall mean the union of the acting entity and all
other entities that control, are controlled by, or are under common
control with that entity. For the purposes of this definition,
"control" means (i) the power, direct or indirect, to cause the
direction or management of such entity, whether by contract or
otherwise, or (ii) ownership of fifty percent (50%) or more of the
outstanding shares, or (iii) beneficial ownership of such entity.

"You" (or "Your") shall mean an individual or Legal Entity
exercising permissions granted by this License.

"Source" form shall mean the preferred form for making modifications,
including but not limited to software source code, documentation
source, and configuration files.

"Object" form shall mean any form resulting from mechanical
transformation or translation of a Source form, including but
not limited to compiled object code, generated documentation,
and conversions to other media types.

"Work" shall mean the work of authorship, whether in Source or
Object form, made available under the License, as indicated by a
copyright notice that is included in or attached to the work
(an example is provided in the Appendix below).

"Derivative Works" shall mean any work, whether in Source or Object
form, that is based on (or derived from) the Work and for which the
editorial revisions, annotations, elaborations, or other modifications
represent, as a whole, an original work of authorship. For the purposes
of this License, Derivative Works shall not include works that remain
separable from, or merely link (or bind by name) to the interfaces of,
the Work and Derivative Works thereof.

"Contribution" shall mean any work of authorship, including
the original version of the Work and any modifications or additions
to that Work or Derivative Works thereof, that is intentionally
submitted to Licensor for inclusion in the Work by the copyright owner
or by an individual or Legal Entity authorized to submit on behalf of
the copyright owner. For the purposes of this definition, "submitted"
means any form of electronic, verbal, or written communication sent
to the Licensor or its representatives, including but not limited to
communication on electronic mailing lists, source code control systems,
and issue tracking systems that are managed by, or on behalf of, the
Licensor for the purpose of discussing and improving the Work, but
excluding communication that is conspicuously marked or otherwise
designated in writing by the copyright owner as "Not a Contribution."

"Contributor" shall mean Licensor and any individual or Legal Entity
on behalf of whom a Contribution has been received by Licensor and
subsequently incorporated within the Work.

2. Grant of Copyright License. Subject to the terms and conditions of
this License, each Contributor hereby grants to You a perpetual,
worldwide, non-exclusive, no-charge, royalty-free, irrevocable
copyright license to reproduce, prepare Derivative Works of,
publicly display, publicly perform, sublicense, and distribute the
Work and such Derivative Works in Source or Object form.

3. Grant of Patent License. Subject to the terms and conditions of
this License, each Contributor hereby grants to You a perpetual,
worldwide, non-exclusive, no-charge, royalty-free, irrevocable
(except as stated in this section) patent license to make, have made,
use, offer to sell, sell, import, and otherwise transfer the Work,
where such license applies only to those patent claims licensable
by such Contributor that are necessarily infringed by their
Contribution(s) alone or by combination of their Contribution(s)
with the Work to which such Contribution(s) was submitted. If You
institute patent litigation against any entity (including a
cross-claim or counterclaim in a lawsuit) alleging that the Work
or a Contribution incorporated within the Work constitutes direct
or contributory patent infringement, then any patent licenses
granted to You under this License for that Work shall terminate
as of the date such litigation is filed.

4. Redistribution. You may reproduce and distribute copies of the
Work or Derivative Works thereof in any medium, with or without
modifications, and in Source or Object form, provided that You
meet the following conditions:

(a) You must give any other recipients of the Work or
Derivative Works a copy of this License; and

(b) You must cause any modified files to carry prominent notices
stating that You changed the files; and

(c) You must retain, in the Source form of any Derivative Works
that You distribute, all copyright, patent, trademark, and
attribution notices from the Source form of the Work,
excluding those notices that do not pertain to any part of
the Derivative Works; and

(d) If the Work includes a "NOTICE" text file as part of its
distribution, then any Derivative Works that You distribute must
include a readable copy of the attribution notices contained
within such NOTICE file, excluding those notices that do not
pertain to any part of the Derivative Works, in at least one
of the following places: within a NOTICE text file distributed
as part of the Derivative Works; within the Source form or
documentation, if provided along with the Derivative Works; or,
within a display generated by the Derivative Works, if and
wherever such third-party notices normally appear. The contents
of the NOTICE file are for informational purposes only and
do not modify the License. You may add Your own attribution
notices within Derivative Works that You distribute, alongside
or as an addendum to the NOTICE text from the Work, provided
that such additional attribution notices cannot be construed
as modifying the License.

You may add Your own copyright statement to Your modifications and
may provide additional or different license terms and conditions
for use, reproduction, or distribution of Your modifications, or
for any such Derivative Works as a whole, provided Your use,
reproduction, and distribution of the Work otherwise complies with
the conditions stated in this License.

5. Submission of Contributions. Unless You explicitly state otherwise,
any Contribution intentionally submitted for inclusion in the Work
by You to the Licensor shall be under the terms and conditions of
this License, without any additional terms or conditions.
Notwithstanding the above, nothing herein shall supersede or modify
the terms of any separate license agreement you may have executed
with Licensor regarding such Contributions.

6. Trademarks. This License does not grant permission to use the trade
names, trademarks, service marks, or product names of the Licensor,
except as required for reasonable and customary use in describing the
origin of the Work and reproducing the content of the NOTICE file.

7. Disclaimer of Warranty. Unless required by applicable law or
agreed to in writing, Licensor provides the Work (and each
Contributor provides its Contributions) on an "AS IS" BASIS,
WITHOUT WARRANTIES OR CONDITIONS OF ANY KIND, either express or
implied, including, without limitation, any warranties or conditions
of TITLE, NON-INFRINGEMENT, MERCHANTABILITY, or FITNESS FOR A
PARTICULAR PURPOSE. You are solely responsible for determining the
appropriateness of using or redistributing the Work and assume any
risks associated with Your exercise of permissions under this License.

8. Limitation of Liability. In no event and under no legal theory,
whether in tort (including negligence), contract, or otherwise,
unless required by applicable law (such as deliberate and grossly
negligent acts) or agreed to in writing, shall any Contributor be
liable to You for damages, including any direct, indirect, special,
incidental, or consequential damages of any character arising as a
result of this License or out of the use or inability to use the
Work (including but not limited to damages for loss of goodwill,
work stoppage, computer failure or malfunction, or any and all
other commercial damages or losses), even if such Contributor
has been advised of the possibility of such damages.

9. Accepting Warranty or Additional Liability. While redistributing
the Work or Derivative Works thereof, You may choose to offer,
and charge a fee for, acceptance of support, warranty, indemnity,
or other liability obligations and/or rights consistent with this
License. However, in accepting such obligations, You may act only
on Your own behalf and on Your sole responsibility, not on behalf
of any other Contributor, and only if You agree to indemnify,
defend, and hold each Contributor harmless for any liability
incurred by, or claims asserted against, such Contributor by reason
of your accepting any such warranty or additional liability.

END OF TERMS AND CONDITIONS

APPENDIX: How to apply the Apache License to your work.

To apply the Apache License to your work, attach the following
boilerplate notice, with the fields enclosed by brackets "[]"
replaced with your own identifying information. (Don't include
the brackets!)  The text should be enclosed in the appropriate
comment syntax for the file format. We also recommend that a
file or class name and description of purpose be included on the
same "printed page" as the copyright notice for easier
identification within third-party archives.

Copyright [yyyy] [name of copyright owner]

Licensed under the Apache License, Version 2.0 (the "License");
you may not use this file except in compliance with the License.
You may obtain a copy of the License at

http://www.apache.org/licenses/LICENSE-2.0

Unless required by applicable law or agreed to in writing, software
distributed under the License is distributed on an "AS IS" BASIS,
WITHOUT WARRANTIES OR CONDITIONS OF ANY KIND, either express or implied.
See the License for the specific language governing permissions and
limitations under the License.

-----

BSD 2-Clause License

Redistribution and use in source and binary forms, with or without
modification, are permitted provided that the following conditions are
met:

1. Redistributions of source code must retain the above copyright
notice, this list of conditions and the following disclaimer.

2. Redistributions in binary form must reproduce the above copyright
notice, this list of conditions and the following disclaimer in the
documentation and/or other materials provided with the distribution.

THIS SOFTWARE IS PROVIDED BY THE COPYRIGHT HOLDERS AND CONTRIBUTORS "AS
IS" AND ANY EXPRESS OR IMPLIED WARRANTIES, INCLUDING, BUT NOT LIMITED
TO, THE IMPLIED WARRANTIES OF MERCHANTABILITY AND FITNESS FOR A
PARTICULAR PURPOSE ARE DISCLAIMED. IN NO EVENT SHALL THE COPYRIGHT
HOLDER OR CONTRIBUTORS BE LIABLE FOR ANY DIRECT, INDIRECT, INCIDENTAL,
SPECIAL, EXEMPLARY, OR CONSEQUENTIAL DAMAGES (INCLUDING, BUT NOT LIMITED
TO, PROCUREMENT OF SUBSTITUTE GOODS OR SERVICES; LOSS OF USE, DATA, OR
PROFITS; OR BUSINESS INTERRUPTION) HOWEVER CAUSED AND ON ANY THEORY OF
LIABILITY, WHETHER IN CONTRACT, STRICT LIABILITY, OR TORT (INCLUDING
NEGLIGENCE OR OTHERWISE) ARISING IN ANY WAY OUT OF THE USE OF THIS
SOFTWARE, EVEN IF ADVISED OF THE POSSIBILITY OF SUCH DAMAGE.

-----

BSD 3-Clause License

Redistribution and use in source and binary forms, with or without
modification, are permitted provided that the following conditions are
met:

1. Redistributions of source code must retain the above copyright
notice, this list of conditions and the following disclaimer.

2. Redistributions in binary form must reproduce the above copyright
notice, this list of conditions and the following disclaimer in the
documentation and/or other materials provided with the distribution.

3. Neither the name of the copyright holder nor the names of its
contributors may be used to endorse or promote products derived from
this software without specific prior written permission.

THIS SOFTWARE IS PROVIDED BY THE COPYRIGHT HOLDERS AND CONTRIBUTORS "AS
IS" AND ANY EXPRESS OR IMPLIED WARRANTIES, INCLUDING, BUT NOT LIMITED
TO, THE IMPLIED WARRANTIES OF MERCHANTABILITY AND FITNESS FOR A
PARTICULAR PURPOSE ARE DISCLAIMED. IN NO EVENT SHALL THE COPYRIGHT
HOLDER OR CONTRIBUTORS BE LIABLE FOR ANY DIRECT, INDIRECT, INCIDENTAL,
SPECIAL, EXEMPLARY, OR CONSEQUENTIAL DAMAGES (INCLUDING, BUT NOT LIMITED
TO, PROCUREMENT OF SUBSTITUTE GOODS OR SERVICES; LOSS OF USE, DATA, OR
PROFITS; OR BUSINESS INTERRUPTION) HOWEVER CAUSED AND ON ANY THEORY OF
LIABILITY, WHETHER IN CONTRACT, STRICT LIABILITY, OR TORT (INCLUDING
NEGLIGENCE OR OTHERWISE) ARISING IN ANY WAY OUT OF THE USE OF THIS
SOFTWARE, EVEN IF ADVISED OF THE POSSIBILITY OF SUCH DAMAGE.

-----

The MIT License

Permission is hereby granted, free of charge, to any person obtaining a
copy of this software and associated documentation files (the
"Software"), to deal in the Software without restriction, including
without limitation the rights to use, copy, modify, merge, publish,
distribute, sublicense, and/or sell copies of the Software, and to
permit persons to whom the Software is furnished to do so, subject to
the following conditions:

The above copyright notice and this permission notice shall be included
in all copies or substantial portions of the Software.

THE SOFTWARE IS PROVIDED "AS IS", WITHOUT WARRANTY OF ANY KIND, EXPRESS
OR IMPLIED, INCLUDING BUT NOT LIMITED TO THE WARRANTIES OF
MERCHANTABILITY, FITNESS FOR A PARTICULAR PURPOSE AND NONINFRINGEMENT.
IN NO EVENT SHALL THE AUTHORS OR COPYRIGHT HOLDERS BE LIABLE FOR ANY
CLAIM, DAMAGES OR OTHER LIABILITY, WHETHER IN AN ACTION OF CONTRACT,
TORT OR OTHERWISE, ARISING FROM, OUT OF OR IN CONNECTION WITH THE
SOFTWARE OR THE USE OR OTHER DEALINGS IN THE SOFTWARE.

-----

Eclipse Public License - v 2.0

THE ACCOMPANYING PROGRAM IS PROVIDED UNDER THE TERMS OF THIS ECLIPSE
PUBLIC LICENSE ("AGREEMENT"). ANY USE, REPRODUCTION OR DISTRIBUTION OF
THE PROGRAM CONSTITUTES RECIPIENT'S ACCEPTANCE OF THIS AGREEMENT.

1. DEFINITIONS "Contribution" means:

a) in the case of the initial Contributor, the initial content
Distributed under this Agreement, and b) in the case of each subsequent
Contributor: i) changes to the Program, and ii) additions to the
Program; where such changes and/or additions to the Program originate
from and are Distributed by that particular Contributor. A Contribution
"originates" from a Contributor if it was added to the Program by such
Contributor itself or anyone acting on such Contributor's behalf.
Contributions do not include changes or additions to the Program that
are not Modified Works.

"Contributor" means any person or entity that Distributes the Program.

"Licensed Patents" mean patent claims licensable by a Contributor which
are necessarily infringed by the use or sale of its Contribution alone
or when combined with the Program.

"Program" means the Contributions Distributed in accordance with this
Agreement.

"Recipient" means anyone who receives the Program under this Agreement
or any Secondary License (as applicable), including Contributors.

"Derivative Works" shall mean any work, whether in Source Code or other
form, that is based on (or derived from) the Program and for which the
editorial revisions, annotations, elaborations, or other modifications
represent, as a whole, an original work of authorship.

"Modified Works" shall mean any work in Source Code or other form that
results from an addition to, deletion from, or modification of the
contents of the Program, including, for purposes of clarity any new file
in Source Code form that contains any contents of the Program. Modified
Works shall not include works that contain only declarations,
interfaces, types, classes, structures, or files of the Program solely
in each case in order to link to, bind by name, or subclass the Program
or Modified Works thereof.

"Distribute" means the acts of a) distributing or b) making available in
any manner that enables the transfer of a copy.

"Source Code" means the form of a Program preferred for making
modifications, including but not limited to software source code,
documentation source, and configuration files.

"Secondary License" means either the GNU General Public License, Version
2.0, or any later versions of that license, including any exceptions or
additional permissions as identified by the initial Contributor.

2. GRANT OF RIGHTS a) Subject to the terms of this Agreement, each
Contributor hereby grants Recipient a non-exclusive, worldwide,
royalty-free copyright license to reproduce, prepare Derivative Works
of, publicly display, publicly perform, Distribute and sublicense the
Contribution of such Contributor, if any, and such Derivative Works.
b) Subject to the terms of this Agreement, each Contributor hereby
grants Recipient a non-exclusive, worldwide, royalty-free patent
license under Licensed Patents to make, use, sell, offer to sell,
import and otherwise transfer the Contribution of such Contributor,
if any, in Source Code or other form. This patent license shall apply
to the combination of the Contribution and the Program if, at the
time the Contribution is added by the Contributor, such addition of
the Contribution causes such combination to be covered by the
Licensed Patents. The patent license shall not apply to any other
combinations which include the Contribution. No hardware per se is
licensed hereunder. c) Recipient understands that although each
Contributor grants the licenses to its Contributions set forth
herein, no assurances are provided by any Contributor that the
Program does not infringe the patent or other intellectual property
rights of any other entity. Each Contributor disclaims any liability
to Recipient for claims brought by any other entity based on
infringement of intellectual property rights or otherwise. As a
condition to exercising the rights and licenses granted hereunder,
each Recipient hereby assumes sole responsibility to secure any other
intellectual property rights needed, if any. For example, if a third
party patent license is required to allow Recipient to Distribute the
Program, it is Recipient's responsibility to acquire that license
before distributing the Program. d) Each Contributor represents that
to its knowledge it has sufficient copyright rights in its
Contribution, if any, to grant the copyright license set forth in
this Agreement. e) Notwithstanding the terms of any Secondary
License, no Contributor makes additional grants to any Recipient
(other than those set forth in this Agreement) as a result of such
Recipient's receipt of the Program under the terms of a Secondary
License (if permitted under the terms of Section 3).
3. REQUIREMENTS 3.1 If a Contributor Distributes the Program in any
form, then: a) the Program must also be made available as Source
Code, in accordance with section 3.2, and the Contributor must
accompany the Program with a statement that the Source Code for the
Program is available under this Agreement, and informs Recipients how
to obtain it in a reasonable manner on or through a medium
customarily used for software exchange; and b) the Contributor may
Distribute the Program under a license different than this Agreement,
provided that such license: i) effectively disclaims on behalf of all
other Contributors all warranties and conditions, express and
implied, including warranties or conditions of title and
non-infringement, and implied warranties or conditions of
merchantability and fitness for a particular purpose; ii) effectively
excludes on behalf of all other Contributors all liability for
damages, including direct, indirect, special, incidental and
consequential damages, such as lost profits; iii) does not attempt to
limit or alter the recipients' rights in the Source Code under
section 3.2; and iv) requires any subsequent distribution of the
Program by any party to be under a license that satisfies the
requirements of this section 3. 3.2 When the Program is Distributed
as Source Code: a) it must be made available under this Agreement, or
if the Program (i) is combined with other material in a separate file
or files made available under a Secondary License, and (ii) the
initial Contributor attached to the Source Code the notice described
in Exhibit A of this Agreement, then the Program may be made
available under the terms of such Secondary Licenses, and b) a copy
of this Agreement must be included with each copy of the Program. 3.3
Contributors may not remove or alter any copyright, patent,
trademark, attribution notices, disclaimers of warranty, or
limitations of liability ("notices") contained within the Program
from any copy of the Program which they Distribute, provided that
Contributors may add their own appropriate notices.
4. COMMERCIAL DISTRIBUTION Commercial distributors of software may
accept certain responsibilities with respect to end users, business
partners and the like. While this license is intended to facilitate
the commercial use of the Program, the Contributor who includes the
Program in a commercial product offering should do so in a manner
which does not create potential liability for other Contributors.
Therefore, if a Contributor includes the Program in a commercial
product offering, such Contributor ("Commercial Contributor") hereby
agrees to defend and indemnify every other Contributor ("Indemnified
Contributor") against any losses, damages and costs (collectively
"Losses") arising from claims, lawsuits and other legal actions
brought by a third party against the Indemnified Contributor to the
extent caused by the acts or omissions of such Commercial Contributor
in connection with its distribution of the Program in a commercial
product offering. The obligations in this section do not apply to any
claims or Losses relating to any actual or alleged intellectual
property infringement. In order to qualify, an Indemnified
Contributor must: a) promptly notify the Commercial Contributor in
writing of such claim, and b) allow the Commercial Contributor to
control, and cooperate with the Commercial Contributor in, the
defense and any related settlement negotiations. The Indemnified
Contributor may participate in any such claim at its own expense.

For example, a Contributor might include the Program in a commercial
product offering, Product X. That Contributor is then a Commercial
Contributor. If that Commercial Contributor then makes performance
claims, or offers warranties related to Product X, those performance
claims and warranties are such Commercial Contributor's responsibility
alone. Under this section, the Commercial Contributor would have to
defend claims against the other Contributors related to those
performance claims and warranties, and if a court requires any other
Contributor to pay any damages as a result, the Commercial Contributor
must pay those damages.

5. NO WARRANTY EXCEPT AS EXPRESSLY SET FORTH IN THIS AGREEMENT, AND TO
THE EXTENT PERMITTED BY APPLICABLE LAW, THE PROGRAM IS PROVIDED ON AN
"AS IS" BASIS, WITHOUT WARRANTIES OR CONDITIONS OF ANY KIND, EITHER
EXPRESS OR IMPLIED INCLUDING, WITHOUT LIMITATION, ANY WARRANTIES OR
CONDITIONS OF TITLE, NON-INFRINGEMENT, MERCHANTABILITY OR FITNESS FOR
A PARTICULAR PURPOSE. Each Recipient is solely responsible for
determining the appropriateness of using and distributing the Program
and assumes all risks associated with its exercise of rights under
this Agreement, including but not limited to the risks and costs of
program errors, compliance with applicable laws, damage to or loss of
data, programs or equipment, and unavailability or interruption of
operations.

6. DISCLAIMER OF LIABILITY EXCEPT AS EXPRESSLY SET FORTH IN THIS
AGREEMENT, AND TO THE EXTENT PERMITTED BY APPLICABLE LAW, NEITHER
RECIPIENT NOR ANY CONTRIBUTORS SHALL HAVE ANY LIABILITY FOR ANY
DIRECT, INDIRECT, INCIDENTAL, SPECIAL, EXEMPLARY, OR CONSEQUENTIAL
DAMAGES (INCLUDING WITHOUT LIMITATION LOST PROFITS), HOWEVER CAUSED
AND ON ANY THEORY OF LIABILITY, WHETHER IN CONTRACT, STRICT
LIABILITY, OR TORT (INCLUDING NEGLIGENCE OR OTHERWISE) ARISING IN ANY
WAY OUT OF THE USE OR DISTRIBUTION OF THE PROGRAM OR THE EXERCISE OF
ANY RIGHTS GRANTED HEREUNDER, EVEN IF ADVISED OF THE POSSIBILITY OF
SUCH DAMAGES.

7. GENERAL If any provision of this Agreement is invalid or
unenforceable under applicable law, it shall not affect the validity
or enforceability of the remainder of the terms of this Agreement,
and without further action by the parties hereto, such provision
shall be reformed to the minimum extent necessary to make such
provision valid and enforceable.

If Recipient institutes patent litigation against any entity (including
a cross-claim or counterclaim in a lawsuit) alleging that the Program
itself (excluding combinations of the Program with other software or
hardware) infringes such Recipient's patent(s), then such Recipient's
rights granted under Section 2(b) shall terminate as of the date such
litigation is filed.

All Recipient's rights under this Agreement shall terminate if it fails
to comply with any of the material terms or conditions of this Agreement
and does not cure such failure in a reasonable period of time after
becoming aware of such noncompliance. If all Recipient's rights under
this Agreement terminate, Recipient agrees to cease use and distribution
of the Program as soon as reasonably practicable. However, Recipient's
obligations under this Agreement and any licenses granted by Recipient
relating to the Program shall continue and survive.

Everyone is permitted to copy and distribute copies of this Agreement,
but in order to avoid inconsistency the Agreement is copyrighted and may
only be modified in the following manner. The Agreement Steward reserves
the right to publish new versions (including revisions) of this
Agreement from time to time. No one other than the Agreement Steward has
the right to modify this Agreement. The Eclipse Foundation is the
initial Agreement Steward. The Eclipse Foundation may assign the
responsibility to serve as the Agreement Steward to a suitable separate
entity. Each new version of the Agreement will be given a distinguishing
version number. The Program (including Contributions) may always be
Distributed subject to the version of the Agreement under which it was
received. In addition, after a new version of the Agreement is
published, Contributor may elect to Distribute the Program (including
its Contributions) under the new version.

Except as expressly stated in Sections 2(a) and 2(b) above, Recipient
receives no rights or licenses to the intellectual property of any
Contributor under this Agreement, whether expressly, by implication,
estoppel or otherwise. All rights in the Program not expressly granted
under this Agreement are reserved. Nothing in this Agreement is intended
to be enforceable by any entity that is not a Contributor or Recipient.
No third-party beneficiary rights are created under this Agreement.

Exhibit A - Form of Secondary Licenses Notice "This Source Code may also
be made available under the following Secondary Licenses when the
conditions for such availability set forth in the Eclipse Public
License, v. 2.0 are satisfied: {name license(s), version(s), and
exceptions or additional permissions here}."

Simply including a copy of this Agreement, including this Exhibit A is
not sufficient to license the Source Code under Secondary Licenses.

If it is not possible or desirable to put the notice in a particular
file, then You may include the notice in a location (such as a LICENSE
file in a relevant directory) where a recipient would be likely to look
for such a notice.

You may add additional accurate notices of copyright ownership.
>>>>>>> 913a41f6
<|MERGE_RESOLUTION|>--- conflicted
+++ resolved
@@ -1,696 +1,3 @@
-<<<<<<< HEAD
-**
-**  NOTICE file corresponding to the section 4 (d) of the Apache License,
-**  Version 2.0, in this case for the Hazelcast distribution.
-**
-
-The end-user documentation included with a redistribution, if any,
-must include the following acknowledgement:
-
-"This product includes software developed by the Hazelcast
-Project (http://www.hazelcast.com)."
-
-Alternately, this acknowledgement may appear in the software itself,
-if and wherever such third-party acknowledgements normally appear.
-
-The name "Hazelcast" must not be used to endorse or promote products
-derived from this software without prior written permission.
-
-Copyright (c) 2008-2020 Hazelcast, Inc. All rights reserved.
-
-This product includes the following libraries with the following licenses:
-
-Apache License, Version 2.0
-  HPPC Collections:0.7.1
-  Jackson-annotations:2.11.2
-  Jackson-core:2.11.2
-  jackson-databind:2.10.0
-  Jackson dataformat: CBOR:2.8.11
-  Jackson dataformat: Smile:2.8.11
-  Jackson-dataformat-YAML:2.8.11
-  Jackson datatype: JSR310:2.10.0
-  jackson-jr-annotation-support:2.11.2
-  jackson-jr-objects:2.11.2
-  mysql-binlog-connector-java:0.20.1
-  compiler:0.9.3
-  Google Android Annotations Library:4.1.1.4
-  proto-google-common-protos:1.17.0
-  FindBugs-jsr305:3.0.2
-  Gson:2.8.6
-  error-prone annotations:2.3.4
-  Guava InternalFutureFailureAccess and InternalFutures:1.0.1
-  Guava: Google Core Libraries for Java:28.1-android
-  Guava ListenableFuture only:9999.0-empty-to-avoid-conflict-with-guava
-  J2ObjC Annotations:1.3
-  T-Digest:3.2
-  Netty Reactive Streams Implementation:2.0.3
-  Netty Reactive Streams HTTP support:2.0.3
-  Apache Commons Codec:1.11
-  Commons Logging:1.1.3
-  picocli - a mighty tiny Command Line Interface:3.9.0
-  Debezium API:1.2.1.Final
-  Debezium Connector for MySQL:1.2.1.Final
-  Debezium Connector for PostgreSQL:1.2.1.Final
-  Debezium Core:1.2.1.Final
-  Debezium ANTLR DDL parsers:1.2.1.Final
-  io.grpc:grpc-api:1.30.0
-  io.grpc:grpc-context:1.30.0
-  io.grpc:grpc-core:1.30.0
-  io.grpc:grpc-netty-shaded:1.30.0
-  io.grpc:grpc-protobuf:1.30.0
-  io.grpc:grpc-protobuf-lite:1.30.0
-  io.grpc:grpc-stub:1.30.0
-  Netty/Buffer:4.1.39.Final
-  Netty/Codec:4.1.39.Final
-  Netty/Codec/HTTP:4.1.39.Final
-  Netty/Codec/HTTP2:4.1.39.Final
-  Netty/Common:4.1.39.Final
-  Netty/Handler:4.1.39.Final
-  Netty/Resolver:4.1.39.Final
-  Netty/Transport:4.1.39.Final
-  Netty/Transport/Native/Epoll:4.1.39.Final
-  Netty/Transport/Native/Unix/Common:4.1.39.Final
-  perfmark:perfmark-api:0.19.0
-  jmx_prometheus_javaagent:0.13.0
-  Joda-Time:2.10.1
-  Apache Avro:1.8.2
-  Apache Commons Compress:1.8.1
-  Apache HttpAsyncClient:4.1.4
-  Apache HttpClient:4.5.7
-  Apache HttpCore:4.4.11
-  Apache HttpCore NIO:4.4.11
-  Apache Kafka:2.2.0
-  Apache Kafka:2.2.0
-  Apache Kafka:2.2.0
-  Apache Log4j API:2.13.3
-  Apache Log4j Core:2.13.3
-  Apache Log4j SLF4J Binding:2.13.3
-  Lucene Common Analyzers:8.0.0
-  Lucene Memory:8.0.0
-  Lucene Core:8.0.0
-  Lucene Grouping:8.0.0
-  Lucene Highlighter:8.0.0
-  Lucene Join:8.0.0
-  Lucene Memory:8.0.0
-  Lucene Miscellaneous:8.0.0
-  Lucene Queries:8.0.0
-  Lucene QueryParsers:8.0.0
-  Lucene Sandbox:8.0.0
-  Lucene Spatial:8.0.0
-  Lucene Spatial Extras:8.0.0
-  Lucene Spatial 3D:8.0.0
-  Lucene Suggest:8.0.0
-  Jackson:1.9.13
-  Data Mapper for Jackson:1.9.13
-  server:7.0.0
-  elasticsearch-cli:7.0.0
-  core:7.0.0
-  elasticsearch-geo:7.0.0
-  secure-sm:7.0.0
-  x-content:7.0.0
-  Elastic JNA Distribution:4.5.1
-  rest:7.0.0
-  rest-high-level:7.0.0
-  aggs-matrix-stats:7.0.0
-  lang-mustache:7.0.0
-  parent-join:7.0.0
-  rank-eval:7.0.0
-  LZ4 and xxHash:1.5.0
-  SnakeYAML Engine:1.0
-  snappy-java:1.1.1.3
-  SnakeYAML:1.17
-  AWS Java SDK :: Annotations:2.8.3
-  AWS Java SDK :: HTTP Clients :: Apache:2.8.3
-  AWS Java SDK :: Auth:2.8.3
-  AWS Java SDK :: AWS Core:2.8.3
-  AWS Java SDK :: Core :: Protocols :: AWS Query Protocol:2.8.3
-  AWS Java SDK :: Core :: Protocols :: AWS Xml Protocol:2.8.3
-  AWS Java SDK :: HTTP Client Interface:2.8.3
-  AWS Java SDK :: HTTP Clients :: Netty Non-Blocking I/O:2.8.3
-  AWS Java SDK :: Profiles:2.8.3
-  AWS Java SDK :: Core :: Protocols :: Protocol Core:2.8.3
-  AWS Java SDK :: Regions:2.8.3
-  AWS Java SDK :: Services :: Amazon S3:2.8.3
-  AWS Java SDK :: SDK Core:2.8.3
-  AWS Java SDK :: Utilities:2.8.3
-  AWS Event Stream:1.0.1
-BSD 2-Clause License
-  zstd-jni:1.3.8-1
-  PostgreSQL JDBC Driver:42.2.14
-BSD 3-Clause License
-  Protocol Buffers [Core]:3.12.2
-  ParaNamer Core:2.7
-  ANTLR 4 Runtime:4.7.2
-CC0
-  reactive-streams:1.0.2
-EPL 2.0
-  javax.ws.rs-api:2.1.1
-GNU General Public License, version 2 (GPL2), with the classpath exception
-  Checker Qual:2.5.5
-GPL2 w/ CPE
-  javax.ws.rs-api:2.1.1
-MIT License
-  ClassGraph:4.8.66
-  JOpt Simple:5.0.2
-  Checker Qual:2.5.5
-  Animal Sniffer Annotations:1.18
-  SLF4J API Module:1.7.25
-Public Domain
-  XZ for Java:1.5
-Public Domain, per Creative Commons CC0
-  HdrHistogram:2.1.9
-The GNU General Public License, v2 with FOSS exception
-  MySQL Connector/J:8.0.16
-
------
-
-Apache License
-Version 2.0, January 2004
-http://www.apache.org/licenses/
-
-TERMS AND CONDITIONS FOR USE, REPRODUCTION, AND DISTRIBUTION
-
-1. Definitions.
-
-"License" shall mean the terms and conditions for use, reproduction,
-and distribution as defined by Sections 1 through 9 of this document.
-
-"Licensor" shall mean the copyright owner or entity authorized by
-the copyright owner that is granting the License.
-
-"Legal Entity" shall mean the union of the acting entity and all
-other entities that control, are controlled by, or are under common
-control with that entity. For the purposes of this definition,
-"control" means (i) the power, direct or indirect, to cause the
-direction or management of such entity, whether by contract or
-otherwise, or (ii) ownership of fifty percent (50%) or more of the
-outstanding shares, or (iii) beneficial ownership of such entity.
-
-"You" (or "Your") shall mean an individual or Legal Entity
-exercising permissions granted by this License.
-
-"Source" form shall mean the preferred form for making modifications,
-including but not limited to software source code, documentation
-source, and configuration files.
-
-"Object" form shall mean any form resulting from mechanical
-transformation or translation of a Source form, including but
-not limited to compiled object code, generated documentation,
-and conversions to other media types.
-
-"Work" shall mean the work of authorship, whether in Source or
-Object form, made available under the License, as indicated by a
-copyright notice that is included in or attached to the work
-(an example is provided in the Appendix below).
-
-"Derivative Works" shall mean any work, whether in Source or Object
-form, that is based on (or derived from) the Work and for which the
-editorial revisions, annotations, elaborations, or other modifications
-represent, as a whole, an original work of authorship. For the purposes
-of this License, Derivative Works shall not include works that remain
-separable from, or merely link (or bind by name) to the interfaces of,
-the Work and Derivative Works thereof.
-
-"Contribution" shall mean any work of authorship, including
-the original version of the Work and any modifications or additions
-to that Work or Derivative Works thereof, that is intentionally
-submitted to Licensor for inclusion in the Work by the copyright owner
-or by an individual or Legal Entity authorized to submit on behalf of
-the copyright owner. For the purposes of this definition, "submitted"
-means any form of electronic, verbal, or written communication sent
-to the Licensor or its representatives, including but not limited to
-communication on electronic mailing lists, source code control systems,
-and issue tracking systems that are managed by, or on behalf of, the
-Licensor for the purpose of discussing and improving the Work, but
-excluding communication that is conspicuously marked or otherwise
-designated in writing by the copyright owner as "Not a Contribution."
-
-"Contributor" shall mean Licensor and any individual or Legal Entity
-on behalf of whom a Contribution has been received by Licensor and
-subsequently incorporated within the Work.
-
-2. Grant of Copyright License. Subject to the terms and conditions of
-this License, each Contributor hereby grants to You a perpetual,
-worldwide, non-exclusive, no-charge, royalty-free, irrevocable
-copyright license to reproduce, prepare Derivative Works of,
-publicly display, publicly perform, sublicense, and distribute the
-Work and such Derivative Works in Source or Object form.
-
-3. Grant of Patent License. Subject to the terms and conditions of
-this License, each Contributor hereby grants to You a perpetual,
-worldwide, non-exclusive, no-charge, royalty-free, irrevocable
-(except as stated in this section) patent license to make, have made,
-use, offer to sell, sell, import, and otherwise transfer the Work,
-where such license applies only to those patent claims licensable
-by such Contributor that are necessarily infringed by their
-Contribution(s) alone or by combination of their Contribution(s)
-with the Work to which such Contribution(s) was submitted. If You
-institute patent litigation against any entity (including a
-cross-claim or counterclaim in a lawsuit) alleging that the Work
-or a Contribution incorporated within the Work constitutes direct
-or contributory patent infringement, then any patent licenses
-granted to You under this License for that Work shall terminate
-as of the date such litigation is filed.
-
-4. Redistribution. You may reproduce and distribute copies of the
-Work or Derivative Works thereof in any medium, with or without
-modifications, and in Source or Object form, provided that You
-meet the following conditions:
-
-(a) You must give any other recipients of the Work or
-Derivative Works a copy of this License; and
-
-(b) You must cause any modified files to carry prominent notices
-stating that You changed the files; and
-
-(c) You must retain, in the Source form of any Derivative Works
-that You distribute, all copyright, patent, trademark, and
-attribution notices from the Source form of the Work,
-excluding those notices that do not pertain to any part of
-the Derivative Works; and
-
-(d) If the Work includes a "NOTICE" text file as part of its
-distribution, then any Derivative Works that You distribute must
-include a readable copy of the attribution notices contained
-within such NOTICE file, excluding those notices that do not
-pertain to any part of the Derivative Works, in at least one
-of the following places: within a NOTICE text file distributed
-as part of the Derivative Works; within the Source form or
-documentation, if provided along with the Derivative Works; or,
-within a display generated by the Derivative Works, if and
-wherever such third-party notices normally appear. The contents
-of the NOTICE file are for informational purposes only and
-do not modify the License. You may add Your own attribution
-notices within Derivative Works that You distribute, alongside
-or as an addendum to the NOTICE text from the Work, provided
-that such additional attribution notices cannot be construed
-as modifying the License.
-
-You may add Your own copyright statement to Your modifications and
-may provide additional or different license terms and conditions
-for use, reproduction, or distribution of Your modifications, or
-for any such Derivative Works as a whole, provided Your use,
-reproduction, and distribution of the Work otherwise complies with
-the conditions stated in this License.
-
-5. Submission of Contributions. Unless You explicitly state otherwise,
-any Contribution intentionally submitted for inclusion in the Work
-by You to the Licensor shall be under the terms and conditions of
-this License, without any additional terms or conditions.
-Notwithstanding the above, nothing herein shall supersede or modify
-the terms of any separate license agreement you may have executed
-with Licensor regarding such Contributions.
-
-6. Trademarks. This License does not grant permission to use the trade
-names, trademarks, service marks, or product names of the Licensor,
-except as required for reasonable and customary use in describing the
-origin of the Work and reproducing the content of the NOTICE file.
-
-7. Disclaimer of Warranty. Unless required by applicable law or
-agreed to in writing, Licensor provides the Work (and each
-Contributor provides its Contributions) on an "AS IS" BASIS,
-WITHOUT WARRANTIES OR CONDITIONS OF ANY KIND, either express or
-implied, including, without limitation, any warranties or conditions
-of TITLE, NON-INFRINGEMENT, MERCHANTABILITY, or FITNESS FOR A
-PARTICULAR PURPOSE. You are solely responsible for determining the
-appropriateness of using or redistributing the Work and assume any
-risks associated with Your exercise of permissions under this License.
-
-8. Limitation of Liability. In no event and under no legal theory,
-whether in tort (including negligence), contract, or otherwise,
-unless required by applicable law (such as deliberate and grossly
-negligent acts) or agreed to in writing, shall any Contributor be
-liable to You for damages, including any direct, indirect, special,
-incidental, or consequential damages of any character arising as a
-result of this License or out of the use or inability to use the
-Work (including but not limited to damages for loss of goodwill,
-work stoppage, computer failure or malfunction, or any and all
-other commercial damages or losses), even if such Contributor
-has been advised of the possibility of such damages.
-
-9. Accepting Warranty or Additional Liability. While redistributing
-the Work or Derivative Works thereof, You may choose to offer,
-and charge a fee for, acceptance of support, warranty, indemnity,
-or other liability obligations and/or rights consistent with this
-License. However, in accepting such obligations, You may act only
-on Your own behalf and on Your sole responsibility, not on behalf
-of any other Contributor, and only if You agree to indemnify,
-defend, and hold each Contributor harmless for any liability
-incurred by, or claims asserted against, such Contributor by reason
-of your accepting any such warranty or additional liability.
-
-END OF TERMS AND CONDITIONS
-
-APPENDIX: How to apply the Apache License to your work.
-
-To apply the Apache License to your work, attach the following
-boilerplate notice, with the fields enclosed by brackets "[]"
-replaced with your own identifying information. (Don't include
-the brackets!)  The text should be enclosed in the appropriate
-comment syntax for the file format. We also recommend that a
-file or class name and description of purpose be included on the
-same "printed page" as the copyright notice for easier
-identification within third-party archives.
-
-Copyright [yyyy] [name of copyright owner]
-
-Licensed under the Apache License, Version 2.0 (the "License");
-you may not use this file except in compliance with the License.
-You may obtain a copy of the License at
-
-http://www.apache.org/licenses/LICENSE-2.0
-
-Unless required by applicable law or agreed to in writing, software
-distributed under the License is distributed on an "AS IS" BASIS,
-WITHOUT WARRANTIES OR CONDITIONS OF ANY KIND, either express or implied.
-See the License for the specific language governing permissions and
-limitations under the License.
-
------
-
-BSD 2-Clause License
-
-Redistribution and use in source and binary forms, with or without
-modification, are permitted provided that the following conditions are
-met:
-
-1. Redistributions of source code must retain the above copyright
-notice, this list of conditions and the following disclaimer.
-
-2. Redistributions in binary form must reproduce the above copyright
-notice, this list of conditions and the following disclaimer in the
-documentation and/or other materials provided with the distribution.
-
-THIS SOFTWARE IS PROVIDED BY THE COPYRIGHT HOLDERS AND CONTRIBUTORS "AS
-IS" AND ANY EXPRESS OR IMPLIED WARRANTIES, INCLUDING, BUT NOT LIMITED
-TO, THE IMPLIED WARRANTIES OF MERCHANTABILITY AND FITNESS FOR A
-PARTICULAR PURPOSE ARE DISCLAIMED. IN NO EVENT SHALL THE COPYRIGHT
-HOLDER OR CONTRIBUTORS BE LIABLE FOR ANY DIRECT, INDIRECT, INCIDENTAL,
-SPECIAL, EXEMPLARY, OR CONSEQUENTIAL DAMAGES (INCLUDING, BUT NOT LIMITED
-TO, PROCUREMENT OF SUBSTITUTE GOODS OR SERVICES; LOSS OF USE, DATA, OR
-PROFITS; OR BUSINESS INTERRUPTION) HOWEVER CAUSED AND ON ANY THEORY OF
-LIABILITY, WHETHER IN CONTRACT, STRICT LIABILITY, OR TORT (INCLUDING
-NEGLIGENCE OR OTHERWISE) ARISING IN ANY WAY OUT OF THE USE OF THIS
-SOFTWARE, EVEN IF ADVISED OF THE POSSIBILITY OF SUCH DAMAGE.
-
------
-
-BSD 3-Clause License
-
-Redistribution and use in source and binary forms, with or without
-modification, are permitted provided that the following conditions are
-met:
-
-1. Redistributions of source code must retain the above copyright
-notice, this list of conditions and the following disclaimer.
-
-2. Redistributions in binary form must reproduce the above copyright
-notice, this list of conditions and the following disclaimer in the
-documentation and/or other materials provided with the distribution.
-
-3. Neither the name of the copyright holder nor the names of its
-contributors may be used to endorse or promote products derived from
-this software without specific prior written permission.
-
-THIS SOFTWARE IS PROVIDED BY THE COPYRIGHT HOLDERS AND CONTRIBUTORS "AS
-IS" AND ANY EXPRESS OR IMPLIED WARRANTIES, INCLUDING, BUT NOT LIMITED
-TO, THE IMPLIED WARRANTIES OF MERCHANTABILITY AND FITNESS FOR A
-PARTICULAR PURPOSE ARE DISCLAIMED. IN NO EVENT SHALL THE COPYRIGHT
-HOLDER OR CONTRIBUTORS BE LIABLE FOR ANY DIRECT, INDIRECT, INCIDENTAL,
-SPECIAL, EXEMPLARY, OR CONSEQUENTIAL DAMAGES (INCLUDING, BUT NOT LIMITED
-TO, PROCUREMENT OF SUBSTITUTE GOODS OR SERVICES; LOSS OF USE, DATA, OR
-PROFITS; OR BUSINESS INTERRUPTION) HOWEVER CAUSED AND ON ANY THEORY OF
-LIABILITY, WHETHER IN CONTRACT, STRICT LIABILITY, OR TORT (INCLUDING
-NEGLIGENCE OR OTHERWISE) ARISING IN ANY WAY OUT OF THE USE OF THIS
-SOFTWARE, EVEN IF ADVISED OF THE POSSIBILITY OF SUCH DAMAGE.
-
------
-
-The MIT License
-
-Permission is hereby granted, free of charge, to any person obtaining a
-copy of this software and associated documentation files (the
-"Software"), to deal in the Software without restriction, including
-without limitation the rights to use, copy, modify, merge, publish,
-distribute, sublicense, and/or sell copies of the Software, and to
-permit persons to whom the Software is furnished to do so, subject to
-the following conditions:
-
-The above copyright notice and this permission notice shall be included
-in all copies or substantial portions of the Software.
-
-THE SOFTWARE IS PROVIDED "AS IS", WITHOUT WARRANTY OF ANY KIND, EXPRESS
-OR IMPLIED, INCLUDING BUT NOT LIMITED TO THE WARRANTIES OF
-MERCHANTABILITY, FITNESS FOR A PARTICULAR PURPOSE AND NONINFRINGEMENT.
-IN NO EVENT SHALL THE AUTHORS OR COPYRIGHT HOLDERS BE LIABLE FOR ANY
-CLAIM, DAMAGES OR OTHER LIABILITY, WHETHER IN AN ACTION OF CONTRACT,
-TORT OR OTHERWISE, ARISING FROM, OUT OF OR IN CONNECTION WITH THE
-SOFTWARE OR THE USE OR OTHER DEALINGS IN THE SOFTWARE.
-
------
-
-Eclipse Public License - v 2.0
-
-THE ACCOMPANYING PROGRAM IS PROVIDED UNDER THE TERMS OF THIS ECLIPSE
-PUBLIC LICENSE ("AGREEMENT"). ANY USE, REPRODUCTION OR DISTRIBUTION OF
-THE PROGRAM CONSTITUTES RECIPIENT'S ACCEPTANCE OF THIS AGREEMENT.
-
-1. DEFINITIONS "Contribution" means:
-
-a) in the case of the initial Contributor, the initial content
-Distributed under this Agreement, and b) in the case of each subsequent
-Contributor: i) changes to the Program, and ii) additions to the
-Program; where such changes and/or additions to the Program originate
-from and are Distributed by that particular Contributor. A Contribution
-"originates" from a Contributor if it was added to the Program by such
-Contributor itself or anyone acting on such Contributor's behalf.
-Contributions do not include changes or additions to the Program that
-are not Modified Works.
-
-"Contributor" means any person or entity that Distributes the Program.
-
-"Licensed Patents" mean patent claims licensable by a Contributor which
-are necessarily infringed by the use or sale of its Contribution alone
-or when combined with the Program.
-
-"Program" means the Contributions Distributed in accordance with this
-Agreement.
-
-"Recipient" means anyone who receives the Program under this Agreement
-or any Secondary License (as applicable), including Contributors.
-
-"Derivative Works" shall mean any work, whether in Source Code or other
-form, that is based on (or derived from) the Program and for which the
-editorial revisions, annotations, elaborations, or other modifications
-represent, as a whole, an original work of authorship.
-
-"Modified Works" shall mean any work in Source Code or other form that
-results from an addition to, deletion from, or modification of the
-contents of the Program, including, for purposes of clarity any new file
-in Source Code form that contains any contents of the Program. Modified
-Works shall not include works that contain only declarations,
-interfaces, types, classes, structures, or files of the Program solely
-in each case in order to link to, bind by name, or subclass the Program
-or Modified Works thereof.
-
-"Distribute" means the acts of a) distributing or b) making available in
-any manner that enables the transfer of a copy.
-
-"Source Code" means the form of a Program preferred for making
-modifications, including but not limited to software source code,
-documentation source, and configuration files.
-
-"Secondary License" means either the GNU General Public License, Version
-2.0, or any later versions of that license, including any exceptions or
-additional permissions as identified by the initial Contributor.
-
-2. GRANT OF RIGHTS a) Subject to the terms of this Agreement, each
-Contributor hereby grants Recipient a non-exclusive, worldwide,
-royalty-free copyright license to reproduce, prepare Derivative Works
-of, publicly display, publicly perform, Distribute and sublicense the
-Contribution of such Contributor, if any, and such Derivative Works.
-b) Subject to the terms of this Agreement, each Contributor hereby
-grants Recipient a non-exclusive, worldwide, royalty-free patent
-license under Licensed Patents to make, use, sell, offer to sell,
-import and otherwise transfer the Contribution of such Contributor,
-if any, in Source Code or other form. This patent license shall apply
-to the combination of the Contribution and the Program if, at the
-time the Contribution is added by the Contributor, such addition of
-the Contribution causes such combination to be covered by the
-Licensed Patents. The patent license shall not apply to any other
-combinations which include the Contribution. No hardware per se is
-licensed hereunder. c) Recipient understands that although each
-Contributor grants the licenses to its Contributions set forth
-herein, no assurances are provided by any Contributor that the
-Program does not infringe the patent or other intellectual property
-rights of any other entity. Each Contributor disclaims any liability
-to Recipient for claims brought by any other entity based on
-infringement of intellectual property rights or otherwise. As a
-condition to exercising the rights and licenses granted hereunder,
-each Recipient hereby assumes sole responsibility to secure any other
-intellectual property rights needed, if any. For example, if a third
-party patent license is required to allow Recipient to Distribute the
-Program, it is Recipient's responsibility to acquire that license
-before distributing the Program. d) Each Contributor represents that
-to its knowledge it has sufficient copyright rights in its
-Contribution, if any, to grant the copyright license set forth in
-this Agreement. e) Notwithstanding the terms of any Secondary
-License, no Contributor makes additional grants to any Recipient
-(other than those set forth in this Agreement) as a result of such
-Recipient's receipt of the Program under the terms of a Secondary
-License (if permitted under the terms of Section 3).
-3. REQUIREMENTS 3.1 If a Contributor Distributes the Program in any
-form, then: a) the Program must also be made available as Source
-Code, in accordance with section 3.2, and the Contributor must
-accompany the Program with a statement that the Source Code for the
-Program is available under this Agreement, and informs Recipients how
-to obtain it in a reasonable manner on or through a medium
-customarily used for software exchange; and b) the Contributor may
-Distribute the Program under a license different than this Agreement,
-provided that such license: i) effectively disclaims on behalf of all
-other Contributors all warranties and conditions, express and
-implied, including warranties or conditions of title and
-non-infringement, and implied warranties or conditions of
-merchantability and fitness for a particular purpose; ii) effectively
-excludes on behalf of all other Contributors all liability for
-damages, including direct, indirect, special, incidental and
-consequential damages, such as lost profits; iii) does not attempt to
-limit or alter the recipients' rights in the Source Code under
-section 3.2; and iv) requires any subsequent distribution of the
-Program by any party to be under a license that satisfies the
-requirements of this section 3. 3.2 When the Program is Distributed
-as Source Code: a) it must be made available under this Agreement, or
-if the Program (i) is combined with other material in a separate file
-or files made available under a Secondary License, and (ii) the
-initial Contributor attached to the Source Code the notice described
-in Exhibit A of this Agreement, then the Program may be made
-available under the terms of such Secondary Licenses, and b) a copy
-of this Agreement must be included with each copy of the Program. 3.3
-Contributors may not remove or alter any copyright, patent,
-trademark, attribution notices, disclaimers of warranty, or
-limitations of liability ("notices") contained within the Program
-from any copy of the Program which they Distribute, provided that
-Contributors may add their own appropriate notices.
-4. COMMERCIAL DISTRIBUTION Commercial distributors of software may
-accept certain responsibilities with respect to end users, business
-partners and the like. While this license is intended to facilitate
-the commercial use of the Program, the Contributor who includes the
-Program in a commercial product offering should do so in a manner
-which does not create potential liability for other Contributors.
-Therefore, if a Contributor includes the Program in a commercial
-product offering, such Contributor ("Commercial Contributor") hereby
-agrees to defend and indemnify every other Contributor ("Indemnified
-Contributor") against any losses, damages and costs (collectively
-"Losses") arising from claims, lawsuits and other legal actions
-brought by a third party against the Indemnified Contributor to the
-extent caused by the acts or omissions of such Commercial Contributor
-in connection with its distribution of the Program in a commercial
-product offering. The obligations in this section do not apply to any
-claims or Losses relating to any actual or alleged intellectual
-property infringement. In order to qualify, an Indemnified
-Contributor must: a) promptly notify the Commercial Contributor in
-writing of such claim, and b) allow the Commercial Contributor to
-control, and cooperate with the Commercial Contributor in, the
-defense and any related settlement negotiations. The Indemnified
-Contributor may participate in any such claim at its own expense.
-
-For example, a Contributor might include the Program in a commercial
-product offering, Product X. That Contributor is then a Commercial
-Contributor. If that Commercial Contributor then makes performance
-claims, or offers warranties related to Product X, those performance
-claims and warranties are such Commercial Contributor's responsibility
-alone. Under this section, the Commercial Contributor would have to
-defend claims against the other Contributors related to those
-performance claims and warranties, and if a court requires any other
-Contributor to pay any damages as a result, the Commercial Contributor
-must pay those damages.
-
-5. NO WARRANTY EXCEPT AS EXPRESSLY SET FORTH IN THIS AGREEMENT, AND TO
-THE EXTENT PERMITTED BY APPLICABLE LAW, THE PROGRAM IS PROVIDED ON AN
-"AS IS" BASIS, WITHOUT WARRANTIES OR CONDITIONS OF ANY KIND, EITHER
-EXPRESS OR IMPLIED INCLUDING, WITHOUT LIMITATION, ANY WARRANTIES OR
-CONDITIONS OF TITLE, NON-INFRINGEMENT, MERCHANTABILITY OR FITNESS FOR
-A PARTICULAR PURPOSE. Each Recipient is solely responsible for
-determining the appropriateness of using and distributing the Program
-and assumes all risks associated with its exercise of rights under
-this Agreement, including but not limited to the risks and costs of
-program errors, compliance with applicable laws, damage to or loss of
-data, programs or equipment, and unavailability or interruption of
-operations.
-
-6. DISCLAIMER OF LIABILITY EXCEPT AS EXPRESSLY SET FORTH IN THIS
-AGREEMENT, AND TO THE EXTENT PERMITTED BY APPLICABLE LAW, NEITHER
-RECIPIENT NOR ANY CONTRIBUTORS SHALL HAVE ANY LIABILITY FOR ANY
-DIRECT, INDIRECT, INCIDENTAL, SPECIAL, EXEMPLARY, OR CONSEQUENTIAL
-DAMAGES (INCLUDING WITHOUT LIMITATION LOST PROFITS), HOWEVER CAUSED
-AND ON ANY THEORY OF LIABILITY, WHETHER IN CONTRACT, STRICT
-LIABILITY, OR TORT (INCLUDING NEGLIGENCE OR OTHERWISE) ARISING IN ANY
-WAY OUT OF THE USE OR DISTRIBUTION OF THE PROGRAM OR THE EXERCISE OF
-ANY RIGHTS GRANTED HEREUNDER, EVEN IF ADVISED OF THE POSSIBILITY OF
-SUCH DAMAGES.
-
-7. GENERAL If any provision of this Agreement is invalid or
-unenforceable under applicable law, it shall not affect the validity
-or enforceability of the remainder of the terms of this Agreement,
-and without further action by the parties hereto, such provision
-shall be reformed to the minimum extent necessary to make such
-provision valid and enforceable.
-
-If Recipient institutes patent litigation against any entity (including
-a cross-claim or counterclaim in a lawsuit) alleging that the Program
-itself (excluding combinations of the Program with other software or
-hardware) infringes such Recipient's patent(s), then such Recipient's
-rights granted under Section 2(b) shall terminate as of the date such
-litigation is filed.
-
-All Recipient's rights under this Agreement shall terminate if it fails
-to comply with any of the material terms or conditions of this Agreement
-and does not cure such failure in a reasonable period of time after
-becoming aware of such noncompliance. If all Recipient's rights under
-this Agreement terminate, Recipient agrees to cease use and distribution
-of the Program as soon as reasonably practicable. However, Recipient's
-obligations under this Agreement and any licenses granted by Recipient
-relating to the Program shall continue and survive.
-
-Everyone is permitted to copy and distribute copies of this Agreement,
-but in order to avoid inconsistency the Agreement is copyrighted and may
-only be modified in the following manner. The Agreement Steward reserves
-the right to publish new versions (including revisions) of this
-Agreement from time to time. No one other than the Agreement Steward has
-the right to modify this Agreement. The Eclipse Foundation is the
-initial Agreement Steward. The Eclipse Foundation may assign the
-responsibility to serve as the Agreement Steward to a suitable separate
-entity. Each new version of the Agreement will be given a distinguishing
-version number. The Program (including Contributions) may always be
-Distributed subject to the version of the Agreement under which it was
-received. In addition, after a new version of the Agreement is
-published, Contributor may elect to Distribute the Program (including
-its Contributions) under the new version.
-
-Except as expressly stated in Sections 2(a) and 2(b) above, Recipient
-receives no rights or licenses to the intellectual property of any
-Contributor under this Agreement, whether expressly, by implication,
-estoppel or otherwise. All rights in the Program not expressly granted
-under this Agreement are reserved. Nothing in this Agreement is intended
-to be enforceable by any entity that is not a Contributor or Recipient.
-No third-party beneficiary rights are created under this Agreement.
-
-Exhibit A - Form of Secondary Licenses Notice "This Source Code may also
-be made available under the following Secondary Licenses when the
-conditions for such availability set forth in the Eclipse Public
-License, v. 2.0 are satisfied: {name license(s), version(s), and
-exceptions or additional permissions here}."
-
-Simply including a copy of this Agreement, including this Exhibit A is
-not sufficient to license the Source Code under Secondary Licenses.
-
-If it is not possible or desirable to put the notice in a particular
-file, then You may include the notice in a location (such as a LICENSE
-file in a relevant directory) where a recipient would be likely to look
-for such a notice.
-
-You may add additional accurate notices of copyright ownership.
-=======
 **
 **  NOTICE file corresponding to the section 4 (d) of the Apache License,
 **  Version 2.0, in this case for the Hazelcast distribution.
@@ -1381,5 +688,4 @@
 file in a relevant directory) where a recipient would be likely to look
 for such a notice.
 
-You may add additional accurate notices of copyright ownership.
->>>>>>> 913a41f6
+You may add additional accurate notices of copyright ownership.