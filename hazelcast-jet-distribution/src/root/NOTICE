--- conflicted
+++ resolved
@@ -23,11 +23,7 @@
   HPPC Collections:0.7.1
   Jackson-annotations:2.11.2
   Jackson-core:2.11.2
-<<<<<<< HEAD
   jackson-databind:2.11.2
-=======
-  jackson-databind:2.10.0
->>>>>>> e9e1e996
   Jackson dataformat: CBOR:2.8.11
   Jackson-dataformat-CSV:2.11.2
   Jackson dataformat: Smile:2.8.11
