--- conflicted
+++ resolved
@@ -45,13 +45,8 @@
     public static void before() {
         JetConfig cfg = new JetConfig();
         cfg.getInstanceConfig().setCooperativeThreadCount(DEFAULT_PARALLELISM);
-<<<<<<< HEAD
-        JetInstance jet = createJetMember(cfg);
-        nodeEngine = getNode(jet).getNodeEngine();
-=======
         initialize(1, cfg);
-        nodeEngine = getNode(instance().getHazelcastInstance()).getNodeEngine();
->>>>>>> 2115dc70
+        nodeEngine = getNode(instance()).getNodeEngine();
     }
 
     @Test
