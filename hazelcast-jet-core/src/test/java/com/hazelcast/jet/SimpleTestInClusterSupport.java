--- conflicted
+++ resolved
@@ -83,14 +83,6 @@
         if (instances == null) {
             return;
         }
-<<<<<<< HEAD
-        // after each test ditch all jobs
-        for (Job job : instances[0].getJobs()) {
-            ditchJob(job, instances());
-        }
-        // ditch all objects
-        for (DistributedObject o : instances()[0].getHazelcastInstance().getDistributedObjects()) {
-=======
         // after each test ditch all jobs and objects
         List<Job> jobs = instances[0].getJobs();
         SUPPORT_LOGGER.info("Ditching " + jobs.size() + " jobs in SimpleTestInClusterSupport.@After: " +
@@ -104,7 +96,6 @@
                 + objects.stream().map(o -> o.getServiceName() + "/" + o.getName())
                          .collect(Collectors.joining(", ", "[", "]")));
         for (DistributedObject o : objects) {
->>>>>>> c1832704
             o.destroy();
         }
     }
